"""
Test suite for the async client
"""

from typing import List

import httpx
import pytest

import biothings_client


@pytest.mark.asyncio
@pytest.mark.parametrize(
    "client_name,client_url,class_name",
    [
        (["gene"], "https://mygene.info/v3", "AsyncMyGeneInfo"),
        (["variant"], "https://myvariant.info/v1", "AsyncMyVariantInfo"),
        (["chem", "drug"], "https://mychem.info/v1", "AsyncMyChemInfo"),
        (["disease"], "https://mydisease.info/v1", "AsyncMyDiseaseInfo"),
        (["taxon"], "https://t.biothings.io/v1", "AsyncMyTaxonInfo"),
        (["geneset"], "https://mygeneset.info/v1", "AsyncMyGenesetInfo"),
    ],
)
async def test_get_async_client(client_name: List[str], client_url: str, class_name: str):
    """
    Tests our ability to generate async clients
    """
    client_name_instances = [biothings_client.get_async_client(name) for name in client_name]
    client_url_instance = biothings_client.get_async_client(url=client_url)
    clients = [client_url_instance, *client_name_instances]
    for client in clients:
        assert type(client).__name__ == class_name


@pytest.mark.asyncio
@pytest.mark.parametrize(
    "client_name,client_url,class_name",
    [
        ("gene", "https://mygene.info/v3", "AsyncMyGeneInfo"),
        ("variant", "https://mychem.info/v1", "AsyncMyVariantInfo"),
        ("chem", "https://mychem.info/v1", "AsyncMyChemInfo"),
        ("disease", "https://mydisease.info/v1", "AsyncMyDiseaseInfo"),
        ("taxon", "https://t.biothings.io/v1", "AsyncMyTaxonInfo"),
        ("geneset", "https://mygeneset.info/v1", "AsyncMyGenesetInfo"),
    ],
)
async def test_generate_async_settings(client_name: str, client_url: str, class_name: str):
    client_settings = biothings_client.client.asynchronous.generate_async_settings(client_name, url=client_url)
    assert client_settings["class_kwargs"]["_default_url"] == client_url
    assert client_settings["class_name"] == class_name


@pytest.mark.asyncio
@pytest.mark.parametrize(
    "client_name",
    (
        "gene",
        "variant",
        "chem",
        "disease",
        "taxon",
        "geneset",
    ),
)
async def test_url_protocol(client_name: str):
    """
    Tests that our HTTP protocol modification methods work
    as expected when transforming to either HTTP or HTTPS
    """
    client_instance = biothings_client.get_async_client(client_name)

    http_protocol = "http://"
    https_protocol = "https://"

    # DEFAULT: HTTPS
    assert client_instance.url.startswith(https_protocol)

    # Transform to HTTP
    client_instance.use_http()
    assert client_instance.url.startswith(http_protocol)

    # Transform back to HTTPS
    client_instance.use_https()
    client_instance.url.startswith(https_protocol)


@pytest.mark.asyncio
async def test_async_client_proxy_discovery(mock_client_proxy_configuration):
    """
    Tests for verifying that we properly auto-discover the
    proxy configuration from the environment using the built-in
    methods provided by HTTPX

    Brought to light by user issues on VPN
    https://github.com/biothings/mygene.py/issues/26#issuecomment-2588065562
    """
    client_name = "gene"
    gene_client = biothings_client.get_async_client(client_name)
    await gene_client._build_http_client()
    for url_pattern, http_transport in gene_client.http_client._mounts.items():
        assert isinstance(url_pattern, httpx._utils.URLPattern)
        assert isinstance(http_transport, httpx.AsyncHTTPTransport)

        if url_pattern.pattern == "https://":
            proxy_url = http_transport._pool._proxy_url
            assert proxy_url.scheme == b"http"
            assert proxy_url.host == b"fakehttpsproxyhost"
            assert proxy_url.port == 6375
            assert proxy_url.target == b"/"

        elif url_pattern.pattern == "http://":
            proxy_url = http_transport._pool._proxy_url
            assert proxy_url.scheme == b"http"
            assert proxy_url.host == b"fakehttpproxyhost"
            assert proxy_url.port == 6374
<<<<<<< HEAD
=======
            assert proxy_url.target == b"/"


@pytest.mark.asyncio
@pytest.mark.skipif(not biothings_client._CACHING, reason="caching libraries not installed")
async def test_async_cache_client_proxy_discovery(mock_client_proxy_configuration):
    """
    Tests for verifying that we properly auto-discover the
    proxy configuration from the environment using the built-in
    methods provided by HTTPX

    Brought to light by user issues on VPN
    https://github.com/biothings/mygene.py/issues/26#issuecomment-2588065562
    """
    client_name = "gene"
    gene_client = biothings_client.get_async_client(client_name)
    await gene_client._build_cache_http_client()

    http_mounts = gene_client.http_client._mounts
    assert isinstance(http_mounts, dict)
    assert len(http_mounts) == 2

    for url_pattern, http_transport in gene_client.http_client._mounts.items():
        assert isinstance(url_pattern, httpx._utils.URLPattern)
        assert isinstance(http_transport, httpx.AsyncHTTPTransport)

        if url_pattern.pattern == "https://":
            proxy_url = http_transport._pool._proxy_url
            assert proxy_url.scheme == b"http"
            assert proxy_url.host == b"fakehttpsproxyhost"
            assert proxy_url.port == 6375
            assert proxy_url.target == b"/"

        elif url_pattern.pattern == "http://":
            proxy_url = http_transport._pool._proxy_url
            assert proxy_url.scheme == b"http"
            assert proxy_url.host == b"fakehttpproxyhost"
            assert proxy_url.port == 6374
>>>>>>> a0100fe2
            assert proxy_url.target == b"/"<|MERGE_RESOLUTION|>--- conflicted
+++ resolved
@@ -114,8 +114,6 @@
             assert proxy_url.scheme == b"http"
             assert proxy_url.host == b"fakehttpproxyhost"
             assert proxy_url.port == 6374
-<<<<<<< HEAD
-=======
             assert proxy_url.target == b"/"
 
 
@@ -154,5 +152,4 @@
             assert proxy_url.scheme == b"http"
             assert proxy_url.host == b"fakehttpproxyhost"
             assert proxy_url.port == 6374
->>>>>>> a0100fe2
             assert proxy_url.target == b"/"