--- conflicted
+++ resolved
@@ -94,9 +94,6 @@
     client_name = "gene"
     gene_client = biothings_client.get_client(client_name)
     gene_client._build_http_client()
-<<<<<<< HEAD
-=======
-
     http_mounts = gene_client.http_client._mounts
     assert isinstance(http_mounts, dict)
     assert len(http_mounts) == 2
@@ -138,7 +135,6 @@
     assert isinstance(http_mounts, dict)
     assert len(http_mounts) == 2
 
->>>>>>> a0100fe2
     for url_pattern, http_transport in gene_client.http_client._mounts.items():
         assert isinstance(url_pattern, httpx._utils.URLPattern)
         assert isinstance(http_transport, httpx.HTTPTransport)
