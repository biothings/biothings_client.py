"""
Python Client for generic Biothings API services
"""

from collections.abc import Iterable
from copy import copy
from pathlib import Path
from typing import Dict, Union, Tuple
import logging
import platform
import time
import warnings

import httpx

from biothings_client.client.settings import (
    COMMON_ALIASES,
    COMMON_KWARGS,
    MYCHEM_ALIASES,
    MYCHEM_KWARGS,
    MYDISEASE_ALIASES,
    MYDISEASE_KWARGS,
    MYGENESET_ALIASES,
    MYGENESET_KWARGS,
    MYGENE_ALIASES,
    MYGENE_KWARGS,
    MYTAXON_ALIASES,
    MYTAXON_KWARGS,
    MYVARIANT_ALIASES,
    MYVARIANT_KWARGS,
)
from biothings_client.__version__ import __version__
from biothings_client._dependencies import _CACHING, _CACHING_NOT_SUPPORTED, _PANDAS
from biothings_client.client.exceptions import CachingNotSupportedError, OptionalDependencyImportError
from biothings_client.mixins.gene import MyGeneClientMixin
from biothings_client.mixins.variant import MyVariantClientMixin
from biothings_client.utils.copy import copy_func
from biothings_client.utils.iteration import concatenate_list, iter_n, list_itemcnt

if _PANDAS:
    import pandas

if _CACHING:
    import hishel
    from biothings_client.cache.storage import BiothingsClientSqlite3Cache


logger = logging.getLogger("biothings.client")
logger.setLevel(logging.INFO)


PROXY_MOUNT = Dict[str, Union[httpx.BaseTransport, None]]


# Future work:
# Consider use "verbose" settings to control default logging output level
# by doing this instead of using branching throughout the application,
# the business logic can be more concise and more readable.


class BiothingClient:
    """
    sync http client class for accessing the biothings web services
    """

    def __init__(self, url: str = None):
        if url is None:
            url = self._default_url
        self.url = url
        if self.url[-1] == "/":
            self.url = self.url[:-1]

        self.max_query = self._max_query

        # delay and step attributes are for batch queries.
        self.delay = self._delay  # delay is ignored when requests made from cache.
        self.step = self._step

        self.scroll_size = self._scroll_size

        # raise httpx.HTTPError for status_code > 400
        #   but not for 404 on getvariant
        #   set to False to suppress the exceptions.
        self.raise_for_status = True

        self.default_user_agent = (
            "{package_header}/{client_version} (" "python:{python_version} " "httpx:{httpx_version}" ")"
        ).format(
            **{
                "package_header": self._pkg_user_agent_header,
                "client_version": __version__,
                "python_version": platform.python_version(),
                "httpx_version": httpx.__version__,
            }
        )

        self.http_client = None
        self.http_client_setup = False
        self.cache_storage = None
        self.caching_enabled = False

    def _build_http_client(self, cache_db: Union[str, Path] = None) -> None:
        """
        Builds the client instance for usage through the lifetime
        of the biothings_client

        This modifies the state of the BiothingsClient instance
        to set the values for the http_client property

        For the moment, we have disabled timeouts. This matches our prior
        behavior we had with the requests library, which by default did not
        specify a timeout when making a request. In the future this should
        be modified to prevent indefinite hanging with potentially bad network
        connections
        """
        if not self.http_client_setup:
<<<<<<< HEAD
            self.http_client = httpx.Client()
=======
            self.http_client = httpx.Client(timeout=None)
>>>>>>> a0100fe2
            self.http_client_setup = True
            self.http_cache_client_setup = False

    def _build_cache_http_client(self, cache_db: Union[str, Path] = None) -> None:
        """
        Builds the client instance used for caching biothings requests.
        We rebuild the client whenever we enable to caching to ensure
        that we don't create a database files unless the user explicitly
        wants to leverage request caching

        This modifies the state of the BiothingsClient instance
        to set the values for the http_client property and the cache_storage property

        For the moment, we have disabled timeouts. This matches our prior
        behavior we had with the requests library, which by default did not
        specify a timeout when making a request. In the future this should
        be modified to prevent indefinite hanging with potentially bad network
        connections
        """
        if not self.http_client_setup:
            if cache_db is None:
                cache_db = self._default_cache_file
            cache_db = Path(cache_db).resolve().absolute()

            self.cache_storage = BiothingsClientSqlite3Cache()
            self.cache_storage.setup_database_connection(cache_db)

            http_transport = httpx.HTTPTransport()
            cache_transport = hishel.CacheTransport(transport=http_transport, storage=self.cache_storage)
            cache_controller = hishel.Controller(cacheable_methods=["GET", "POST"])

            # Have to manually build the proxy mounts as httpx will not auto-discover
            # proxies if we provide our own HTTPTransport to the Client constructor
            proxy_mounts = self._build_caching_proxy_mounts()
            self.http_client = hishel.CacheClient(
                controller=cache_controller,
                transport=cache_transport,
                storage=self.cache_storage,
                mounts=proxy_mounts,
                timeout=None,
            )
            self.http_client_setup = True

    def _build_caching_proxy_mounts(self) -> PROXY_MOUNT:
        """
        Builds the proxy mounts for case where we have a CacheTransport.
        Autodiscovery of proxies only works when don't provide a transport
        to the client so this method acts as a replacement for that
        """
        proxy_map = httpx._utils.get_environment_proxies()
        proxy_mounts: PROXY_MOUNT = {}
        for key, proxy in proxy_map.items():
            proxy_transport = None
            if proxy is not None:
                proxy_transport = httpx.HTTPTransport(
                    verify=True,
                    cert=None,
                    trust_env=True,
                    http1=True,
                    http2=False,
                    limits=httpx._config.DEFAULT_LIMITS,
                    proxy=proxy,
                )
            proxy_mounts[key] = proxy_transport
        proxy_mounts = dict(sorted(proxy_mounts.items()))
        return proxy_mounts

    def __del__(self):
        """
        Destructor for the client to ensure that we close any potential
        connections to the cache database
        """
        try:
            if self.http_client is not None:
                self.http_client.close()
        except Exception as gen_exc:
            logger.exception(gen_exc)
            logger.error("Unable to close the httpx client instance %s", self.http_client)

    def use_http(self):
        if self.url:
            self.url = self.url.replace("https://", "http://")

    def use_https(self):
        if self.url:
            self.url = self.url.replace("http://", "https://")

    @staticmethod
    def _dataframe(obj, dataframe, df_index=True):
        """
        Converts object to DataFrame (pandas)
        """
        if _PANDAS:
            # if dataframe not in ["by_source", "normal"]:
            if dataframe not in [1, 2]:
                raise ValueError("dataframe must be either 1 (using json_normalize) " "or 2 (using DataFrame.from_dict")

            if "hits" in obj:
                if dataframe == 1:
                    df = pandas.json_normalize(obj["hits"])
                else:
                    df = pandas.DataFrame.from_dict(obj)
            else:
                if dataframe == 1:
                    df = pandas.json_normalize(obj)
                else:
                    df = pandas.DataFrame.from_dict(obj)
            if df_index:
                df = df.set_index("query")
            return df
        else:
            dataframe_library_error = OptionalDependencyImportError(
                optional_function_access="enable dataframe conversion", optional_group="dataframe", libraries=["pandas"]
            )
            raise dataframe_library_error

    def _get(
        self, url: str, params: dict = None, none_on_404: bool = False, verbose: bool = True
    ) -> Tuple[bool, httpx.Response]:
        """
        Wrapper around the httpx.get method
        """
        self._build_http_client()
        if params is None:
            params = {}

        debug = params.pop("debug", False)
        return_raw = params.pop("return_raw", False)
        headers = {"user-agent": self.default_user_agent}
        response = self.http_client.get(
            url=url, params=params, headers=headers, extensions={"cache_disabled": not self.caching_enabled}
        )

        response_extensions = response.extensions
        from_cache = response_extensions.get("from_cache", False)
        if from_cache:
            logger.debug("Cached response %s from %s", response, url)

        if response.is_success:
            if debug or return_raw:
                get_response = (from_cache, response)
            else:
                get_response = (from_cache, response.json())
        else:
            if none_on_404 and response.status_code == 404:
                get_response = (from_cache, None)
            elif self.raise_for_status:
                response.raise_for_status()  # raise httpx._exceptions.HTTPStatusError
        return get_response

    def _post(self, url: str, params: dict = None, verbose: bool = True) -> Tuple[bool, httpx.Response]:
        """
        Wrapper around the httpx.post method
        """
        self._build_http_client()
        if params is None:
            params = {}
        return_raw = params.pop("return_raw", False)
        headers = {"user-agent": self.default_user_agent}
        response = self.http_client.post(
            url=url, data=params, headers=headers, extensions={"cache_disabled": not self.caching_enabled}
        )

        response_extensions = response.extensions
        from_cache = response_extensions.get("from_cache", False)

        if from_cache:
            logger.debug("Cached response %s from %s", response, url)

        if response.is_success:
            if return_raw:
                post_response = (from_cache, response)
            else:
                response.read()
                post_response = (from_cache, response.json())
        else:
            if self.raise_for_status:
                response.raise_for_status()
            else:
                post_response = (from_cache, response)
        return post_response

    def _handle_common_kwargs(self, kwargs):
        # handle these common parameters accept field names as the value
        for kw in ["fields", "always_list", "allow_null"]:
            if kw in kwargs:
                kwargs[kw] = concatenate_list(kwargs[kw], quoted=False)
        return kwargs

    def _repeated_query(self, query_fn, query_li, verbose=True, **fn_kwargs):
        """
        Run query_fn for input query_li in a batch (self.step).
        return a generator of query_result in each batch.
        input query_li can be a list/tuple/iterable
        """
        step = min(self.step, self.max_query)
        i = 0
        for batch, cnt in iter_n(query_li, step, with_cnt=True):
            if verbose:
                logger.info("querying %s-%s ...", i + 1, cnt)
            i = cnt
            from_cache, query_result = query_fn(batch, **fn_kwargs)
            yield query_result

            if not from_cache and self.delay:
                # no need to delay if requests are from cache.
                time.sleep(self.delay)

    def _metadata(self, verbose=True, **kwargs):
        """
        Return a dictionary of Biothing metadata.
        """
        _url = self.url + self._metadata_endpoint
        _, ret = self._get(_url, params=kwargs, verbose=verbose)
        return ret

    def _set_caching(self, cache_db: Union[str, Path] = None, **kwargs) -> None:
        """
        Enable the client caching and creates a local cache database
        for all future requests

        If caching is already enabled then we no-opt

        Inputs:
        :param cache_db: pathlike object to the local sqlite3 cache database file

        Outputs:
        :return: None
        """
        if _CACHING_NOT_SUPPORTED:
            raise CachingNotSupportedError("Caching is only supported for Python 3.8+")

        if _CACHING:
            if not self.caching_enabled:
                try:
                    self.caching_enabled = True
                    self.http_client_setup = False
                    self._build_cache_http_client()
                    logger.debug("Reset the HTTP client to leverage caching %s", self.http_client)
                    logger.info(
                        (
                            "Enabled client caching: %s\n" 'Future queries will be cached in "%s"',
                            self,
                            self.cache_storage.cache_filepath,
                        )
                    )
                except Exception as gen_exc:
                    logger.exception(gen_exc)
                    logger.error("Unable to enable caching")
                    raise gen_exc
            else:
                logger.warning("Caching already enabled. Skipping for now ...")
        else:
            caching_library_error = OptionalDependencyImportError(
                optional_function_access="enable biothings-client caching",
                optional_group="caching",
                libraries=["anysqlite", "hishel"],
            )
            raise caching_library_error

    def _stop_caching(self) -> None:
        """
        Disable client caching. The local cache database will be maintained,
        but we will disable cache access when sending requests

        If caching is already disabled then we no-opt

        Inputs:
        :param None

        Outputs:
        :return: None
        """
        if _CACHING_NOT_SUPPORTED:
            raise CachingNotSupportedError("Caching is only supported for Python 3.8+")

        if _CACHING:
            if self.caching_enabled:
                try:
                    self.cache_storage.clear_cache()
                except Exception as gen_exc:
                    logger.exception(gen_exc)
                    logger.error("Error attempting to clear the local cache database")
                    raise gen_exc

                self.caching_enabled = False
                self.http_client_setup = False
                self._build_http_client()
                logger.debug("Reset the HTTP client to disable caching %s", self.http_client)
                logger.info("Disabled client caching: %s", self)
            else:
                logger.warning("Caching already disabled. Skipping for now ...")
        else:
            caching_library_error = OptionalDependencyImportError(
                optional_function_access="disable biothings-client caching",
                optional_group="caching",
                libraries=["anysqlite", "hishel"],
            )
            raise caching_library_error

    def _clear_cache(self) -> None:
        """
        Clear the globally installed cache. Caching will stil be enabled,
        but the data stored in the cache stored will be dropped

        Inputs:
        :param None

        Outputs:
        :return: None
        """
        if _CACHING_NOT_SUPPORTED:
            raise CachingNotSupportedError("Caching is only supported for Python 3.8+")

        if _CACHING:
            if self.caching_enabled:
                try:
                    self.cache_storage.clear_cache()
                except Exception as gen_exc:
                    logger.exception(gen_exc)
                    logger.error("Error attempting to clear the local cache database")
                    raise gen_exc
            else:
                logger.warning("Caching already disabled. No local cache database to clear. Skipping for now ...")
        else:
            caching_library_error = OptionalDependencyImportError(
                optional_function_access="clear biothings-client cache",
                optional_group="caching",
                libraries=["anysqlite", "hishel"],
            )
            raise caching_library_error

    def _get_fields(self, search_term=None, verbose=True):
        """
        Wrapper for /metadata/fields

        **search_term** is a case insensitive string to search for in available field names.
        If not provided, all available fields will be returned.

        .. Hint:: This is useful to find out the field names you need to pass to **fields** parameter of other methods.

        """
        _url = self.url + self._metadata_fields_endpoint
        if search_term:
            params = {"search": search_term}
        else:
            params = {}
        _, ret = self._get(_url, params=params, verbose=verbose)
        for k, v in ret.items():
            del k
            # Get rid of the notes column information
            if "notes" in v:
                del v["notes"]
        return ret

    def _getannotation(self, _id, fields=None, **kwargs):
        """
        Return the object given id.
        This is a wrapper for GET query of the biothings annotation service.

        :param _id: an entity id.
        :param fields: fields to return, a list or a comma-separated string.
                       If not provided or **fields="all"**, all available fields
                       are returned.

        :return: an entity object as a dictionary, or None if _id is not found.
        """
        verbose = kwargs.pop("verbose", True)
        if fields:
            kwargs["fields"] = fields
        kwargs = self._handle_common_kwargs(kwargs)
        _url = self.url + self._annotation_endpoint + str(_id)
        _, ret = self._get(_url, kwargs, none_on_404=True, verbose=verbose)
        return ret

    def _getannotations_inner(self, ids, verbose=True, **kwargs):
        id_collection = concatenate_list(ids)
        _kwargs = {"ids": id_collection}
        _kwargs.update(kwargs)
        _url = self.url + self._annotation_endpoint
        return self._post(_url, _kwargs, verbose=verbose)

    def _annotations_generator(self, query_fn, ids, verbose=True, **kwargs):
        """
        Function to yield a batch of hits one at a time
        """
        for hits in self._repeated_query(query_fn, ids, verbose=verbose):
            yield from hits

    def _getannotations(self, ids, fields=None, **kwargs):
        """
        Return the list of annotation objects for the given list of ids.
        This is a wrapper for POST query of the biothings annotation service.

        :param ids: a list/tuple/iterable or a string of ids.
        :param fields: fields to return, a list or a comma-separated string.
                       If not provided or **fields="all"**, all available fields
                       are returned.
        :param as_generator: if True, will yield the results in a generator.
        :param as_dataframe: if True or 1 or 2, return object as DataFrame (requires Pandas).
                                  True or 1: using json_normalize
                                  2        : using DataFrame.from_dict
                                  otherwise: return original json
        :param df_index: if True (default), index returned DataFrame by 'query',
                         otherwise, index by number. Only applicable if as_dataframe=True.

        :return: a list of objects or a pandas DataFrame object (when **as_dataframe** is True)

        .. Hint:: A large list of more than 1000 input ids will be sent to the backend
                  web service in batches (1000 at a time), and then the results will be
                  concatenated together. So, from the user-end, it's exactly the same as
                  passing a shorter list. You don't need to worry about saturating our
                  backend servers.

        .. Hint:: If you need to pass a very large list of input ids, you can pass a generator
                  instead of a full list, which is more memory efficient.
        """
        if isinstance(ids, str):
            ids = ids.split(",") if ids else []
        if not (isinstance(ids, (list, tuple, Iterable))):
            raise ValueError('input "ids" must be a list, tuple or iterable.')
        if fields:
            kwargs["fields"] = fields
        kwargs = self._handle_common_kwargs(kwargs)
        verbose = kwargs.pop("verbose", True)
        dataframe = kwargs.pop("as_dataframe", None)
        df_index = kwargs.pop("df_index", True)
        generator = kwargs.pop("as_generator", False)
        if dataframe in [True, 1]:
            dataframe = 1
        elif dataframe != 2:
            dataframe = None
        return_raw = kwargs.get("return_raw", False)
        if return_raw:
            dataframe = None

        def query_fn(ids):
            return self._getannotations_inner(ids, verbose=verbose, **kwargs)

        if generator:
            return self._annotations_generator(query_fn, ids, verbose=verbose, **kwargs)
        out = []
        for hits in self._repeated_query(query_fn, ids, verbose=verbose):
            if return_raw:
                out.append(hits)  # hits is the raw response text
            else:
                out.extend(hits)
        if return_raw and len(out) == 1:
            out = out[0]
        if dataframe:
            out = self._dataframe(out, dataframe, df_index=df_index)
        return out

    def _query(self, q, **kwargs):
        """
        Return the query result.
        This is a wrapper for GET query of biothings query service.

        :param q: a query string.
        :param fields: fields to return, a list or a comma-separated string.
                       If not provided or **fields="all"**, all available fields
                       are returned.
        :param size:   the maximum number of results to return (with a cap
                       of 1000 at the moment). Default: 10.
        :param skip:   the number of results to skip. Default: 0.
        :param sort:   Prefix with "-" for descending order, otherwise in ascending order.
                       Default: sort by matching scores in decending order.
        :param as_dataframe: if True or 1 or 2, return object as DataFrame (requires Pandas).
                                  True or 1: using json_normalize
                                  2        : using DataFrame.from_dict
                                  otherwise: return original json
        :param fetch_all: if True, return a generator to all query results (unsorted).  This can provide a very fast
                          return of all hits from a large query.
                          Server requests are done in blocks of 1000 and yielded individually.  Each 1000 block of
                          results must be yielded within 1 minute, otherwise the request will expire at server side.

        :return: a dictionary with returned variant hits or a pandas DataFrame object (when **as_dataframe** is True)
                 or a generator of all hits (when **fetch_all** is True)

        .. Hint:: By default, **query** method returns the first 10 hits if the matched hits are >10.
                  If the total number of hits are less than 1000, you can increase the value for
                  **size** parameter. For a query that returns more than 1000 hits, you can pass
                  "fetch_all=True" to return a `generator <http://www.learnpython.org/en/Generators>`_
                  of all matching hits (internally, those hits are requested from the server in blocks of 1000).
        """
        _url = self.url + self._query_endpoint
        verbose = kwargs.pop("verbose", True)
        kwargs = self._handle_common_kwargs(kwargs)
        kwargs.update({"q": q})
        fetch_all = kwargs.get("fetch_all")
        if fetch_all in [True, 1]:
            if kwargs.get("as_dataframe", None) in [True, 1]:
                warnings.warn(
                    "Ignored 'as_dataframe' because 'fetch_all' is specified. "
                    "Too many documents to return as a Dataframe."
                )
            return self._fetch_all(url=_url, verbose=verbose, **kwargs)
        dataframe = kwargs.pop("as_dataframe", None)
        if dataframe in [True, 1]:
            dataframe = 1
        elif dataframe != 2:
            dataframe = None
        _, out = self._get(_url, kwargs, verbose=verbose)
        if dataframe:
            out = self._dataframe(out, dataframe, df_index=False)
        return out

    def _fetch_all(self, url, verbose=True, **kwargs):
        """
        Function that returns a generator to results. Assumes that 'q' is in kwargs.

        Implicitly disables caching to ensure we actually hit the endpoint rather than
        pulling from local cache
        """
        logger.warning("fetch_all implicitly disables HTTP request caching")
        restore_caching = False
        if self.caching_enabled:
            restore_caching = True
            try:
                self.stop_caching()
            except OptionalDependencyImportError as optional_import_error:
                logger.exception(optional_import_error)
                logger.debug("No cache to disable for fetch all. Continuing ...")
            except Exception as gen_exc:
                logger.exception(gen_exc)
                logger.error("Unknown error occured while attempting to disable caching")
                raise gen_exc

        _, response = self._get(url, params=kwargs, verbose=verbose)
        if verbose:
            logger.info("Fetching {0} {1} . . .".format(response["total"], self._optionally_plural_object_type))
        for key in ["q", "fetch_all"]:
            kwargs.pop(key)
        while not response.get("error", "").startswith("No results to return"):
            if "error" in response:
                logger.error(response["error"])
                break
            if "_warning" in response and verbose:
                logger.warning(response["_warning"])
            yield from response["hits"]
            kwargs.update({"scroll_id": response["_scroll_id"]})
            _, response = self._get(url, params=kwargs, verbose=verbose)

        if restore_caching:
            logger.debug("re-enabling the client HTTP caching")
            try:
                self.set_caching()
            except OptionalDependencyImportError as optional_import_error:
                logger.exception(optional_import_error)
                logger.debug("No cache to disable for fetch all. Continuing ...")
            except Exception as gen_exc:
                logger.exception(gen_exc)
                logger.error("Unknown error occured while attempting to disable caching")
                raise gen_exc

    def _querymany_inner(self, qterms, verbose=True, **kwargs):
        query_term_collection = concatenate_list(qterms)
        _kwargs = {"q": query_term_collection}
        _kwargs.update(kwargs)
        _url = self.url + self._query_endpoint
        return self._post(_url, params=_kwargs, verbose=verbose)

    def _querymany(self, qterms, scopes=None, **kwargs):
        """
        Return the batch query result.
        This is a wrapper for POST query of "/query" service.

        :param qterms: a list/tuple/iterable of query terms, or a string of comma-separated query terms.
        :param scopes: specify the type (or types) of identifiers passed to **qterms**,
                       either a list or a comma-separated fields to specify type of input qterms.
        :param fields: fields to return, a list or a comma-separated string.
                       If not provided or **fields="all"**, all available fields
                       are returned.
        :param returnall:   if True, return a dict of all related data, including dup. and missing qterms
        :param verbose:     if True (default), print out information about dup and missing qterms
        :param as_dataframe: if True or 1 or 2, return object as DataFrame (requires Pandas).
                                  True or 1: using json_normalize
                                  2        : using DataFrame.from_dict
                                  otherwise: return original json
        :param df_index: if True (default), index returned DataFrame by 'query',
                         otherwise, index by number. Only applicable if as_dataframe=True.
        :return: a list of matching objects or a pandas DataFrame object.

        .. Hint:: Passing a large list of ids (>1000) to :py:meth:`querymany` is perfectly fine.

        .. Hint:: If you need to pass a very large list of input qterms, you can pass a generator
                  instead of a full list, which is more memory efficient.

        """
        if isinstance(qterms, str):
            qterms = qterms.split(",") if qterms else []
        if not (isinstance(qterms, (list, tuple, Iterable))):
            raise ValueError('input "qterms" must be a list, tuple or iterable.')

        if scopes:
            kwargs["scopes"] = concatenate_list(scopes, quoted=False)
        kwargs = self._handle_common_kwargs(kwargs)
        returnall = kwargs.pop("returnall", False)
        verbose = kwargs.pop("verbose", True)
        dataframe = kwargs.pop("as_dataframe", None)
        if dataframe in [True, 1]:
            dataframe = 1
        elif dataframe != 2:
            dataframe = None
        df_index = kwargs.pop("df_index", True)
        return_raw = kwargs.get("return_raw", False)
        if return_raw:
            dataframe = None

        out = []
        li_missing = []
        li_dup = []
        li_query = []

        def query_fn(qterms):
            return self._querymany_inner(qterms, verbose=verbose, **kwargs)

        for hits in self._repeated_query(query_fn, qterms, verbose=verbose):
            if return_raw:
                out.append(hits)  # hits is the raw response text
            else:
                out.extend(hits)
                for hit in hits:
                    if hit.get("notfound", False):
                        li_missing.append(hit["query"])
                    else:
                        li_query.append(hit["query"])

        if verbose:
            logger.info("Finished.")
        if return_raw:
            if len(out) == 1:
                out = out[0]
            return out

        # check dup hits
        if li_query:
            li_dup = [(query, cnt) for query, cnt in list_itemcnt(li_query) if cnt > 1]
            del li_query

        if dataframe:
            out = self._dataframe(out, dataframe, df_index=df_index)
            li_dup_df = pandas.DataFrame.from_records(li_dup, columns=["query", "duplicate hits"])
            li_missing_df = pandas.DataFrame(li_missing, columns=["query"])

        if verbose:
            if li_dup:
                logger.warning("{0} input query terms found dup hits:".format(len(li_dup)) + "\t" + str(li_dup)[:100])
            if li_missing:
                logger.warning(
                    "{0} input query terms found no hit:".format(len(li_missing)) + "\t" + str(li_missing)[:100]
                )

        if returnall:
            if dataframe:
                return {"out": out, "dup": li_dup_df, "missing": li_missing_df}
            else:
                return {"out": out, "dup": li_dup, "missing": li_missing}
        else:
            if verbose and (li_dup or li_missing):
                logger.info('Pass "returnall=True" to return complete lists of duplicate or missing query terms.')
            return out


def get_client(biothing_type=None, instance=True, *args, **kwargs):
    """
    Function to return a new python client for a Biothings API service.

    :param biothing_type: the type of biothing client, currently one of: 'gene', 'variant', 'taxon', 'chem', 'disease', 'geneset'
    :param instance: if True, return an instance of the derived client,
                     if False, return the class of the derived client

    All other args/kwargs are passed to the derived client instantiation (if applicable)
    """
    if not biothing_type:
        url = kwargs.get("url", False)
        if not url:
            raise RuntimeError("No biothings_type or url specified.")
        try:
            url += "metadata" if url.endswith("/") else "/metadata"
            res = httpx.get(url)
            dic = res.json()
            biothing_type = dic.get("biothing_type")
            if isinstance(biothing_type, list):
                if len(biothing_type) == 1:
                    # if a list with only one item, use that item
                    biothing_type = biothing_type[0]
                else:
                    raise RuntimeError("Biothing_type in metadata url is not unique.")
            if not isinstance(biothing_type, str):
                raise RuntimeError("Biothing_type in metadata url is not a valid string.")
        except httpx.RequestError as request_error:
            raise RuntimeError("Cannot access metadata url to determine biothing_type.") from request_error
    else:
        biothing_type = biothing_type.lower()
    if biothing_type not in CLIENT_SETTINGS and not kwargs.get("url", False):
        raise TypeError(
            f"No client named '{biothing_type}', currently available clients are: {list(CLIENT_SETTINGS.keys())}"
        )
    _settings = (
        CLIENT_SETTINGS[biothing_type]
        if biothing_type in CLIENT_SETTINGS
        else generate_settings(biothing_type, kwargs.get("url"))
    )
    _class = type(
        _settings["class_name"], tuple([_settings["base_class"]] + _settings["mixins"]), _settings["class_kwargs"]
    )
    for src_attr, target_attr in _settings["attr_aliases"].items():
        if getattr(_class, src_attr, False):
            setattr(_class, target_attr, copy_func(getattr(_class, src_attr), name=target_attr))
    for _name, _docstring in _settings["class_kwargs"]["_docstring_obj"].items():
        _func = getattr(_class, _name, None)
        if _func:
            try:
                _func.__doc__ = _docstring
            except AttributeError:
                _func.__func__.__doc__ = _docstring
    _client = _class(*args, **kwargs) if instance else _class
    return _client


# ***********************************************
# *  Client settings
# *
# *  This object contains the client-specific settings necessary to
# *  instantiate a new biothings client.  The currently supported
# *  clients are the keys of this object.
# *
# *  class - the client Class name
# *  class_kwargs - keyword arguments passed to Class on creation
# *  function_aliases - client specific function aliases in Class
# *  ancestors - a list of classes that Class inherits from
# ***********************************************
CLIENT_SETTINGS = {
    "gene": {
        "class_name": "MyGeneInfo",
        "class_kwargs": MYGENE_KWARGS,
        "attr_aliases": MYGENE_ALIASES,
        "base_class": BiothingClient,
        "mixins": [MyGeneClientMixin],
    },
    "variant": {
        "class_name": "MyVariantInfo",
        "class_kwargs": MYVARIANT_KWARGS,
        "attr_aliases": MYVARIANT_ALIASES,
        "base_class": BiothingClient,
        "mixins": [MyVariantClientMixin],
    },
    "taxon": {
        "class_name": "MyTaxonInfo",
        "class_kwargs": MYTAXON_KWARGS,
        "attr_aliases": MYTAXON_ALIASES,
        "base_class": BiothingClient,
        "mixins": [],
    },
    "drug": {
        "class_name": "MyChemInfo",
        "class_kwargs": MYCHEM_KWARGS,
        "attr_aliases": MYCHEM_ALIASES,
        "base_class": BiothingClient,
        "mixins": [],
    },
    "chem": {
        "class_name": "MyChemInfo",
        "class_kwargs": MYCHEM_KWARGS,
        "attr_aliases": MYCHEM_ALIASES,
        "base_class": BiothingClient,
        "mixins": [],
    },
    "compound": {
        "class_name": "MyChemInfo",
        "class_kwargs": MYCHEM_KWARGS,
        "attr_aliases": MYCHEM_ALIASES,
        "base_class": BiothingClient,
        "mixins": [],
    },
    "disease": {
        "class_name": "MyDiseaseInfo",
        "class_kwargs": MYDISEASE_KWARGS,
        "attr_aliases": MYDISEASE_ALIASES,
        "base_class": BiothingClient,
        "mixins": [],
    },
    "geneset": {
        "class_name": "MyGenesetInfo",
        "class_kwargs": MYGENESET_KWARGS,
        "attr_aliases": MYGENESET_ALIASES,
        "base_class": BiothingClient,
        "mixins": [],
    },
}


def generate_settings(biothing_type: str, url: str) -> Dict:
    """
    Tries to generate a settings dictionary for a client that isn't explicitly listed in
    {CLIENT_SETTTINGS, ASYNC_CLIENT_SETTINGS}

    :param biothing_type: The biothing type to target when generating settings
    :param url: The web url specified in the settings via `default_url`

    :return: Returns a dictionary mapping of the client settings
    :rtype: dict
    """

    def _pluralize(s, optional=True):
        _append = "({})" if optional else "{}"
        return s + _append.format("es") if s.endswith("s") else s + _append.format("s")

    _kwargs = copy(COMMON_KWARGS)
    _aliases = copy(COMMON_ALIASES)
    _kwargs.update(
        {
            "_default_url": url,
            "_annotation_endpoint": f"/{biothing_type.lower()}/",
            "_optionally_plural_object_type": _pluralize(biothing_type.lower()),
            "_default_cache_file": f"my{biothing_type.lower()}_cache",
        }
    )
    _aliases.update(
        {
            "_getannotation": "get" + biothing_type.lower(),
            "_getannotations": "get" + _pluralize(biothing_type.lower(), optional=False),
        }
    )
    return {
        "class_name": "My" + biothing_type.title() + "Info",
        "class_kwargs": _kwargs,
        "mixins": [],
        "attr_aliases": _aliases,
        "base_class": BiothingClient,
    }<|MERGE_RESOLUTION|>--- conflicted
+++ resolved
@@ -114,11 +114,7 @@
         connections
         """
         if not self.http_client_setup:
-<<<<<<< HEAD
-            self.http_client = httpx.Client()
-=======
             self.http_client = httpx.Client(timeout=None)
->>>>>>> a0100fe2
             self.http_client_setup = True
             self.http_cache_client_setup = False
 
