"""
Async Python Client for generic Biothings API services
"""

from collections.abc import Iterable
from copy import copy
from pathlib import Path
<<<<<<< HEAD
from typing import Dict, Union, Tuple
=======
from typing import Tuple, Union
>>>>>>> 90035fb1
import logging
import platform
import warnings


import httpx

from biothings_client.client.settings import (
    COMMON_ALIASES,
    COMMON_KWARGS,
    MYCHEM_ALIASES,
    MYCHEM_KWARGS,
    MYDISEASE_ALIASES,
    MYDISEASE_KWARGS,
    MYGENESET_ALIASES,
    MYGENESET_KWARGS,
    MYGENE_ALIASES,
    MYGENE_KWARGS,
    MYTAXON_ALIASES,
    MYTAXON_KWARGS,
    MYVARIANT_ALIASES,
    MYVARIANT_KWARGS,
)
from biothings_client.__version__ import __version__
from biothings_client._dependencies import _CACHING, _CACHING_NOT_SUPPORTED, _PANDAS
from biothings_client.client.exceptions import CachingNotSupportedError, OptionalDependencyImportError
from biothings_client.mixins.gene import MyGeneClientMixin
from biothings_client.mixins.variant import MyVariantClientMixin
from biothings_client.utils.copy import copy_func
from biothings_client.utils.iteration import concatenate_list, iter_n, list_itemcnt

if _PANDAS:
    import pandas

if _CACHING:
    import hishel
    from biothings_client.cache.storage import AsyncBiothingsClientSqlite3Cache

logger = logging.getLogger("biothings.client")
logger.setLevel(logging.INFO)


# Future work:
# Consider use "verbose" settings to control default logging output level
# by doing this instead of using branching throughout the application,
# the business logic can be more concise and more readable.
class AsyncBiothingClient:
    """
    async http client class for accessing the biothings web services
    """

    def __init__(self, url: str = None):
        if url is None:
            url = self._default_url
        self.url = url
        if self.url[-1] == "/":
            self.url = self.url[:-1]

        self.max_query = self._max_query

        # delay and step attributes are for batch queries.
        self.delay = self._delay  # delay is ignored when requests made from cache.
        self.step = self._step

        self.scroll_size = self._scroll_size

        # raise httpx.HTTPError for status_code > 400
        # > but not for 404 on getvariant
        # > set to False to suppress the exceptions.
        self.raise_for_status = True

        self.default_user_agent = (
            "{package_header}/{client_version} (" "python:{python_version} " "httpx:{httpx_version}" ")"
        ).format(
            **{
                "package_header": self._pkg_user_agent_header,
                "client_version": __version__,
                "python_version": platform.python_version(),
                "httpx_version": httpx.__version__,
            }
        )
        self.http_client = None
        self.cache_storage = None
        self.http_client_setup = False
        self.caching_enabled = False

    async def _build_http_client(self, cache_db: Union[str, Path] = None) -> None:
        """
        Builds the async client instance for usage through the lifetime
        of the biothings_client

        This modifies the state of the BiothingsClient instance
        to set the values for the http_client property

        Inputs:
        :param cache_db: pathlike object to the local sqlite3 cache database file

        Outputs:
        :return: None
        """
        if not self.http_client_setup:
            http_transport = httpx.AsyncHTTPTransport()
            self.http_client = httpx.AsyncClient(transport=http_transport)
            self.http_client_setup = True
            self.http_cache_client_setup = False

    async def _build_cache_http_client(self, cache_db: Union[str, Path] = None) -> None:
        """
        Builds the client instance used for caching biothings requests.
        We rebuild the client whenever we enable to caching to ensure
        that we don't create a database files unless the user explicitly
        wants to leverage request caching

        This modifies the state of the BiothingsClient instance
        to set the values for the http_client property and the cache_storage property

        Inputs:
        :param cache_db: pathlike object to the local sqlite3 cache database file

        Outputs:
        :return: None
        """
        if not self.http_client_setup:
            if cache_db is None:
                cache_db = self._default_cache_file
            cache_db = Path(cache_db).resolve().absolute()

            self.cache_storage = AsyncBiothingsClientSqlite3Cache()
            await self.cache_storage.setup_database_connection(cache_db)
            cache_transport = hishel.AsyncCacheTransport(
                transport=httpx.AsyncHTTPTransport(), storage=self.cache_storage
            )
            cache_controller = hishel.Controller(cacheable_methods=["GET", "POST"])
            self.http_client = hishel.AsyncCacheClient(
                controller=cache_controller, transport=cache_transport, storage=self.cache_storage
            )
            self.http_client_setup = True

    async def __del__(self):
        """
        Destructor for the client to ensure that we close any potential
        connections to the cache database
        """
        try:
            if self.http_client is not None:
                await self.http_client.aclose()
        except Exception as gen_exc:
            logger.exception(gen_exc)
            logger.error("Unable to close the httpx client instance %s", self.http_client)

    def use_http(self):
        """
        Use http instead of https for API calls.
        """
        if self.url:
            self.url = self.url.replace("https://", "http://")

    def use_https(self):
        """
        Use https instead of http for API calls. This is the default.
        """
        if self.url:
            self.url = self.url.replace("http://", "https://")

    @staticmethod
    async def _dataframe(obj, dataframe, df_index=True):
        """
        Converts object to DataFrame (pandas)
        """
        if _PANDAS:
            # if dataframe not in ["by_source", "normal"]:
            if dataframe not in [1, 2]:
                raise ValueError("dataframe must be either 1 (using json_normalize) or 2 (using DataFrame.from_dict")

            if "hits" in obj:
                if dataframe == 1:
                    df = pandas.json_normalize(obj["hits"])
                else:
                    df = pandas.DataFrame.from_dict(obj)
            else:
                if dataframe == 1:
                    df = pandas.json_normalize(obj)
                else:
                    df = pandas.DataFrame.from_dict(obj)
            if df_index:
                df = df.set_index("query")
            return df
        else:
            dataframe_library_error = OptionalDependencyImportError(
                optional_function_access="enable dataframe conversion", optional_group="dataframe", libraries=["pandas"]
            )
            raise dataframe_library_error

    async def _get(
        self, url: str, params: dict = None, none_on_404: bool = False, verbose: bool = True
    ) -> Tuple[bool, httpx.Response]:
        """
        Wrapper around the httpx.get method
        """
        await self._build_http_client()
        if params is None:
            params = {}

        debug = params.pop("debug", False)
        return_raw = params.pop("return_raw", False)
        headers = {"user-agent": self.default_user_agent}
        response = await self.http_client.get(
            url=url, params=params, headers=headers, extensions={"cache_disabled": not self.caching_enabled}
        )

        response_extensions = response.extensions
        from_cache = response_extensions.get("from_cache", False)

        if from_cache:
            logger.debug("Cached response %s from %s", response, url)

        if response.is_success:
            if debug or return_raw:
                get_response = (from_cache, response)
            else:
                get_response = (from_cache, response.json())
        else:
            if none_on_404 and response.status_code == 404:
                get_response = (from_cache, None)
            elif self.raise_for_status:
                response.raise_for_status()  # raise httpx._exceptions.HTTPStatusError
        return get_response

    async def _post(self, url: str, params: dict, verbose: bool = True) -> Tuple[bool, httpx.Response]:
        """
        Wrapper around the httpx.post method
        """
        await self._build_http_client()

        if params is None:
            params = {}
        return_raw = params.pop("return_raw", False)
        headers = {"user-agent": self.default_user_agent}
        response = await self.http_client.post(
            url=url, data=params, headers=headers, extensions={"cache_disabled": not self.caching_enabled}
        )

        response_extensions = response.extensions
        from_cache = response_extensions.get("from_cache", False)

        if from_cache:
            logger.debug("Cached response %s from %s", response, url)

        if response.is_success:
            if return_raw:
                post_response = (from_cache, response)
            else:
                response.read()
                post_response = (from_cache, response.json())
        else:
            if self.raise_for_status:
                response.raise_for_status()
            else:
                post_response = (from_cache, response)
        return post_response

    async def _handle_common_kwargs(self, kwargs):
        # handle these common parameters accept field names as the value
        for kw in ["fields", "always_list", "allow_null"]:
            if kw in kwargs:
                kwargs[kw] = concatenate_list(kwargs[kw], quoted=False)
        return kwargs

    async def _repeated_query(self, query_fn, query_li, verbose=True, **fn_kwargs):
        """
        Run query_fn for input query_li in a batch (self.step).
        return a generator of query_result in each batch.
        input query_li can be a list/tuple/iterable
        """
        step = min(self.step, self.max_query)
        i = 0
        for batch, cnt in iter_n(query_li, step, with_cnt=True):
            if verbose:
                logger.info("querying {0}-{1}...".format(i + 1, cnt))
            i = cnt
            _, query_result = await query_fn(batch, **fn_kwargs)
            yield query_result

    async def _metadata(self, verbose=True, **kwargs):
        """
        Return a dictionary of Biothing metadata.
        """
        _url = self.url + self._metadata_endpoint
        _, ret = await self._get(_url, params=kwargs, verbose=verbose)
        return ret

    async def _set_caching(self, cache_db: Union[str, Path] = None, **kwargs) -> None:
        """
        Enable the client caching and creates a local cache database
        for all future requests

        If caching is already enabled then we no-opt

        Inputs:
        :param cache_db: pathlike object to the local sqlite3 cache database file

        Outputs:
        :return: None
        """
        if _CACHING_NOT_SUPPORTED:
            raise CachingNotSupportedError("Caching is only supported for Python 3.8+")

        if _CACHING:
            if not self.caching_enabled:
                try:
                    self.caching_enabled = True
                    self.http_client_setup = False
                    await self._build_cache_http_client()
                    logger.debug("Reset the HTTP client to leverage caching %s", self.http_client)
                    logger.info(
                        (
                            "Enabled client caching: %s\n" 'Future queries will be cached in "%s"',
                            self,
                            self.cache_storage.cache_filepath,
                        )
                    )
                except Exception as gen_exc:
                    logger.exception(gen_exc)
                    logger.error("Unable to enable caching")
                    raise gen_exc
            else:
                logger.warning("Caching already enabled. Skipping for now ...")
        else:
            caching_library_error = OptionalDependencyImportError(
                optional_function_access="enable biothings-client caching",
                optional_group="caching",
                libraries=["anysqlite", "hishel"],
            )
            raise caching_library_error

    async def _stop_caching(self) -> None:
        """
        Disable client caching. The local cache database will be maintained,
        but we will disable cache access when sending requests

        If caching is already disabled then we no-opt

        Inputs:
        :param None

        Outputs:
        :return: None
        """
        if _CACHING_NOT_SUPPORTED:
            raise CachingNotSupportedError("Caching is only supported for Python 3.8+")

        if _CACHING:
            if self.caching_enabled:
                try:
                    await self.cache_storage.clear_cache()
                except Exception as gen_exc:
                    logger.exception(gen_exc)
                    logger.error("Error attempting to clear the local cache database")
                    raise gen_exc

                self.caching_enabled = False
                self.http_client_setup = False
                self._build_http_client()
                logger.debug("Reset the HTTP client to disable caching %s", self.http_client)
                logger.info("Disabled client caching: %s", self)
            else:
                logger.warning("Caching already disabled. Skipping for now ...")
        else:
            caching_library_error = OptionalDependencyImportError(
                optional_function_access="disable biothings-client caching",
                optional_group="caching",
                libraries=["anysqlite", "hishel"],
            )
            raise caching_library_error

    async def _clear_cache(self) -> None:
        """
        Clear the globally installed cache. Caching will stil be enabled,
        but the data stored in the cache stored will be dropped
        """
        if _CACHING_NOT_SUPPORTED:
            raise CachingNotSupportedError("Caching is only supported for Python 3.8+")

        if _CACHING:
            if self.caching_enabled:
                try:
                    await self.cache_storage.clear_cache()
                except Exception as gen_exc:
                    logger.exception(gen_exc)
                    logger.error("Error attempting to clear the local cache database")
                    raise gen_exc
            else:
                logger.warning("Caching already disabled. No local cache database to clear. Skipping for now ...")
        else:
            caching_library_error = OptionalDependencyImportError(
                optional_function_access="clear biothings-client cache",
                optional_group="caching",
                libraries=["anysqlite", "hishel"],
            )
            raise caching_library_error

    async def _get_fields(self, search_term=None, verbose=True):
        """
        Wrapper for /metadata/fields

        **search_term** is a case insensitive string to search for in available field names.
        If not provided, all available fields will be returned.

        .. Hint:: This is useful to find out the field names you need to pass to **fields** parameter of other methods.

        """
        _url = self.url + self._metadata_fields_endpoint
        if search_term:
            params = {"search": search_term}
        else:
            params = {}
        _, ret = await self._get(_url, params=params, verbose=verbose)
        for k, v in ret.items():
            del k
            # Get rid of the notes column information
            if "notes" in v:
                del v["notes"]
        return ret

    async def _getannotation(self, _id, fields=None, **kwargs):
        """
        Return the object given id.
        This is a wrapper for GET query of the biothings annotation service.

        :param _id: an entity id.
        :param fields: fields to return, a list or a comma-separated string.
                       If not provided or **fields="all"**, all available fields
                       are returned.

        :return: an entity object as a dictionary, or None if _id is not found.
        """
        verbose = kwargs.pop("verbose", True)
        if fields:
            kwargs["fields"] = fields
        kwargs = await self._handle_common_kwargs(kwargs)
        _url = self.url + self._annotation_endpoint + str(_id)
        _, ret = await self._get(_url, kwargs, none_on_404=True, verbose=verbose)
        return ret

    async def _getannotations_inner(self, ids, verbose=True, **kwargs):
        id_collection = concatenate_list(ids)
        _kwargs = {"ids": id_collection}
        _kwargs.update(kwargs)
        _url = self.url + self._annotation_endpoint
        return await self._post(_url, _kwargs, verbose=verbose)

    async def _annotations_generator(self, query_fn, ids, verbose=True, **kwargs):
        """
        Function to yield a batch of hits one at a time.
        """
        for hits in self._repeated_query(query_fn, ids, verbose=verbose):
            for hit in hits:
                yield hit

    async def _getannotations(self, ids, fields=None, **kwargs):
        """
        Return the list of annotation objects for the given list of ids.
        This is a wrapper for POST query of the biothings annotation service.

        :param ids: a list/tuple/iterable or a string of ids.
        :param fields: fields to return, a list or a comma-separated string.
                       If not provided or **fields="all"**, all available fields
                       are returned.
        :param as_generator: if True, will yield the results in a generator.
        :param as_dataframe: if True or 1 or 2, return object as DataFrame (requires Pandas).
                                  True or 1: using json_normalize
                                  2        : using DataFrame.from_dict
                                  otherwise: return original json
        :param df_index: if True (default), index returned DataFrame by 'query',
                         otherwise, index by number. Only applicable if as_dataframe=True.

        :return: a list of objects or a pandas DataFrame object (when **as_dataframe** is True)

        .. Hint:: A large list of more than 1000 input ids will be sent to the backend
                  web service in batches (1000 at a time), and then the results will be
                  concatenated together. So, from the user-end, it's exactly the same as
                  passing a shorter list. You don't need to worry about saturating our
                  backend servers.

        .. Hint:: If you need to pass a very large list of input ids, you can pass a generator
                  instead of a full list, which is more memory efficient.
        """
        if isinstance(ids, str):
            ids = ids.split(",") if ids else []
        if not (isinstance(ids, (list, tuple, Iterable))):
            raise ValueError('input "ids" must be a list, tuple or iterable.')
        if fields:
            kwargs["fields"] = fields
        kwargs = await self._handle_common_kwargs(kwargs)
        verbose = kwargs.pop("verbose", True)
        dataframe = kwargs.pop("as_dataframe", None)
        df_index = kwargs.pop("df_index", True)
        generator = kwargs.pop("as_generator", False)
        if dataframe in [True, 1]:
            dataframe = 1
        elif dataframe != 2:
            dataframe = None
        return_raw = kwargs.get("return_raw", False)
        if return_raw:
            dataframe = None

        async def query_fn(ids):
            return await self._getannotations_inner(ids, verbose=verbose, **kwargs)

        if generator:
            return self._annotations_generator(query_fn, ids, verbose=verbose, **kwargs)
        out = []
        async for hits in self._repeated_query(query_fn, ids, verbose=verbose):
            if return_raw:
                out.append(hits)  # hits is the raw response text
            else:
                out.extend(hits)
        if return_raw and len(out) == 1:
            out = out[0]
        if dataframe:
            out = await self._dataframe(out, dataframe, df_index=df_index)
        return out

    async def _query(self, q: str, **kwargs):
        """
        Return the query result.
        This is a wrapper for GET query of biothings query service.

        :param q: a query string.
        :param fields: fields to return, a list or a comma-separated string.
                       If not provided or **fields="all"**, all available fields
                       are returned.
        :param size:   the maximum number of results to return (with a cap
                       of 1000 at the moment). Default: 10.
        :param skip:   the number of results to skip. Default: 0.
        :param sort:   Prefix with "-" for descending order, otherwise in ascending order.
                       Default: sort by matching scores in decending order.
        :param as_dataframe: if True or 1 or 2, return object as DataFrame (requires Pandas).
                                  True or 1: using json_normalize
                                  2        : using DataFrame.from_dict
                                  otherwise: return original json
        :param fetch_all: if True, return a generator to all query results (unsorted).  This can provide a very fast
                          return of all hits from a large query.
                          Server requests are done in blocks of 1000 and yielded individually.  Each 1000 block of
                          results must be yielded within 1 minute, otherwise the request will expire at server side.

        :return: a dictionary with returned variant hits or a pandas DataFrame object (when **as_dataframe** is True)
                 or a generator of all hits (when **fetch_all** is True)

        .. Hint:: By default, **query** method returns the first 10 hits if the matched hits are >10.
                  If the total number of hits are less than 1000, you can increase the value for
                  **size** parameter. For a query that returns more than 1000 hits, you can pass
                  "fetch_all=True" to return a `generator <http://www.learnpython.org/en/Generators>`_
                  of all matching hits (internally, those hits are requested from the server in blocks of 1000).
        """
        _url = self.url + self._query_endpoint
        verbose = kwargs.pop("verbose", True)
        kwargs = await self._handle_common_kwargs(kwargs)
        kwargs.update({"q": q})
        fetch_all = kwargs.get("fetch_all")
        if fetch_all in [True, 1]:
            if kwargs.get("as_dataframe", None) in [True, 1]:
                warnings.warn(
                    "Ignored 'as_dataframe' because 'fetch_all' is specified. "
                    "Too many documents to return as a Dataframe."
                )
            return self._fetch_all(url=_url, verbose=verbose, **kwargs)
        dataframe = kwargs.pop("as_dataframe", None)
        if dataframe in [True, 1]:
            dataframe = 1
        elif dataframe != 2:
            dataframe = None
        _, out = await self._get(_url, kwargs, verbose=verbose)
        if dataframe:
            out = await self._dataframe(out, dataframe, df_index=False)
        return out

    async def _fetch_all(self, url: str, verbose: bool = True, **kwargs):
        """
        Function that returns a generator to results. Assumes that 'q' is in kwargs.
        Implicitly disables caching to ensure we actually hit the endpoint rather than
        pulling from local cache
        """
        logger.warning("fetch_all implicitly disables HTTP request caching")
        restore_caching = False
        if self.caching_enabled:
            restore_caching = True
            try:
                await self.stop_caching()
            except OptionalDependencyImportError as optional_import_error:
                logger.exception(optional_import_error)
                logger.debug("No cache to disable for fetch all. Continuing ...")
            except Exception as gen_exc:
                logger.exception(gen_exc)
                logger.error("Unknown error occured while attempting to disable caching")
                raise gen_exc

        _, batch = await self._get(url, params=kwargs, verbose=verbose)
        if verbose:
            logger.info("Fetching {0} {1} . . .".format(batch["total"], self._optionally_plural_object_type))
        for key in ["q", "fetch_all"]:
            kwargs.pop(key)
        while not batch.get("error", "").startswith("No results to return"):
            if "error" in batch:
                logger.error(batch["error"])
                break
            if "_warning" in batch and verbose:
                logger.warning(batch["_warning"])
            for hit in batch["hits"]:
                yield hit
            kwargs.update({"scroll_id": batch["_scroll_id"]})
            _, batch = await self._get(url, params=kwargs, verbose=verbose)

        if restore_caching:
            logger.debug("re-enabling the client HTTP caching")
            try:
                await self.set_caching()
            except OptionalDependencyImportError as optional_import_error:
                logger.exception(optional_import_error)
                logger.debug("No cache to disable for fetch all. Continuing ...")
            except Exception as gen_exc:
                logger.exception(gen_exc)
                logger.error("Unknown error occured while attempting to disable caching")
                raise gen_exc

    async def _querymany_inner(self, qterms, verbose=True, **kwargs):
        query_term_collection = concatenate_list(qterms)
        _kwargs = {"q": query_term_collection}
        _kwargs.update(kwargs)
        _url = self.url + self._query_endpoint
        return await self._post(_url, params=_kwargs, verbose=verbose)

    async def _querymany(self, qterms, scopes=None, **kwargs):
        """
        Return the batch query result.
        This is a wrapper for POST query of "/query" service.

        :param qterms: a list/tuple/iterable of query terms, or a string of comma-separated query terms.
        :param scopes: specify the type (or types) of identifiers passed to **qterms**,
                       either a list or a comma-separated fields to specify type of input qterms.
        :param fields: fields to return, a list or a comma-separated string.
                       If not provided or **fields="all"**, all available fields
                       are returned.
        :param returnall:   if True, return a dict of all related data, including dup. and missing qterms
        :param verbose:     if True (default), print out information about dup and missing qterms
        :param as_dataframe: if True or 1 or 2, return object as DataFrame (requires Pandas).
                                  True or 1: using json_normalize
                                  2        : using DataFrame.from_dict
                                  otherwise: return original json
        :param df_index: if True (default), index returned DataFrame by 'query',
                         otherwise, index by number. Only applicable if as_dataframe=True.
        :return: a list of matching objects or a pandas DataFrame object.

        .. Hint:: Passing a large list of ids (>1000) to :py:meth:`querymany` is perfectly fine.

        .. Hint:: If you need to pass a very large list of input qterms, you can pass a generator
                  instead of a full list, which is more memory efficient.

        """
        if isinstance(qterms, str):
            qterms = qterms.split(",") if qterms else []
        if not (isinstance(qterms, (list, tuple, Iterable))):
            raise ValueError('input "qterms" must be a list, tuple or iterable.')

        if scopes:
            kwargs["scopes"] = concatenate_list(scopes, quoted=False)
        kwargs = await self._handle_common_kwargs(kwargs)
        returnall = kwargs.pop("returnall", False)
        verbose = kwargs.pop("verbose", True)
        dataframe = kwargs.pop("as_dataframe", None)
        if dataframe in [True, 1]:
            dataframe = 1
        elif dataframe != 2:
            dataframe = None
        df_index = kwargs.pop("df_index", True)
        return_raw = kwargs.get("return_raw", False)
        if return_raw:
            dataframe = None

        out = []
        li_missing = []
        li_dup = []
        li_query = []

        async def query_fn(qterms):
            return await self._querymany_inner(qterms, verbose=verbose, **kwargs)

        async for hits in self._repeated_query(query_fn, qterms, verbose=verbose):
            if return_raw:
                out.append(hits)  # hits is the raw response text
            else:
                out.extend(hits)
                for hit in hits:
                    if hit.get("notfound", False):
                        li_missing.append(hit["query"])
                    else:
                        li_query.append(hit["query"])

        if verbose:
            logger.info("Finished.")
        if return_raw:
            if len(out) == 1:
                out = out[0]
            return out

        # check dup hits
        if li_query:
            li_dup = [(query, cnt) for query, cnt in list_itemcnt(li_query) if cnt > 1]
            del li_query

        if dataframe:
            out = await self._dataframe(out, dataframe, df_index=df_index)
            li_dup_df = pandas.DataFrame.from_records(li_dup, columns=["query", "duplicate hits"])
            li_missing_df = pandas.DataFrame(li_missing, columns=["query"])

        if verbose:
            if li_dup:
                logger.warning("{0} input query terms found dup hits:".format(len(li_dup)) + "\t" + str(li_dup)[:100])
            if li_missing:
                logger.warning(
                    "{0} input query terms found no hit:".format(len(li_missing)) + "\t" + str(li_missing)[:100]
                )

        if returnall:
            if dataframe:
                return {"out": out, "dup": li_dup_df, "missing": li_missing_df}
            else:
                return {"out": out, "dup": li_dup, "missing": li_missing}
        else:
            if verbose and (li_dup or li_missing):
                logger.info('Pass "returnall=True" to return complete lists of duplicate or missing query terms.')
            return out


def get_async_client(biothing_type: str = None, instance: bool = True, *args, **kwargs):
    """
    Function to return a new python asynchronous client for a Biothings API service.

    :param biothing_type: the type of biothing client, currently one of: 'gene', 'variant', 'taxon', 'chem', 'disease', 'geneset'
    :param instance: if True, return an instance of the derived client,
                     if False, return the class of the derived client

    All other args/kwargs are passed to the derived client instantiation (if applicable)
    """
    if not biothing_type:
        url = kwargs.get("url", False)
        if not url:
            raise RuntimeError("No biothings_type or url specified.")
        try:
            url += "metadata" if url.endswith("/") else "/metadata"
            res = httpx.get(url)
            dic = res.json()
            biothing_type = dic.get("biothing_type")
            if isinstance(biothing_type, list):
                if len(biothing_type) == 1:
                    # if a list with only one item, use that item
                    biothing_type = biothing_type[0]
                else:
                    raise RuntimeError("Biothing_type in metadata url is not unique.")
            if not isinstance(biothing_type, str):
                raise RuntimeError("Biothing_type in metadata url is not a valid string.")
        except httpx.RequestError as request_error:
            raise RuntimeError("Cannot access metadata url to determine biothing_type.") from request_error
    else:
        biothing_type = biothing_type.lower()
    if biothing_type not in ASYNC_CLIENT_SETTINGS and not kwargs.get("url", False):
        raise TypeError(
            f"No client named '{biothing_type}', currently available clients are: {list(ASYNC_CLIENT_SETTINGS.keys())}"
        )
    _settings = (
        ASYNC_CLIENT_SETTINGS[biothing_type]
        if biothing_type in ASYNC_CLIENT_SETTINGS
        else generate_async_settings(biothing_type, kwargs.get("url"))
    )
    _class = type(
        _settings["class_name"], tuple([_settings["base_class"]] + _settings["mixins"]), _settings["class_kwargs"]
    )
    for src_attr, target_attr in _settings["attr_aliases"].items():
        if getattr(_class, src_attr, False):
            setattr(_class, target_attr, copy_func(getattr(_class, src_attr), name=target_attr))
    for _name, _docstring in _settings["class_kwargs"]["_docstring_obj"].items():
        _func = getattr(_class, _name, None)
        if _func:
            try:
                _func.__doc__ = _docstring
            except AttributeError:
                _func.__func__.__doc__ = _docstring
    _client = _class(*args, **kwargs) if instance else _class
    return _client


# ***********************************************
# *  Client settings
# *
# *  This object contains the client-specific settings necessary to
# *  instantiate a new biothings client.  The currently supported
# *  clients are the keys of this object.
# *
# *  class - the client Class name
# *  class_kwargs - keyword arguments passed to Class on creation
# *  function_aliases - client specific function aliases in Class
# *  ancestors - a list of classes that Class inherits from
# ***********************************************
ASYNC_CLIENT_SETTINGS = {
    "gene": {
        "class_name": "AsyncMyGeneInfo",
        "class_kwargs": MYGENE_KWARGS,
        "attr_aliases": MYGENE_ALIASES,
        "base_class": AsyncBiothingClient,
        "mixins": [MyGeneClientMixin],
    },
    "variant": {
        "class_name": "AsyncMyVariantInfo",
        "class_kwargs": MYVARIANT_KWARGS,
        "attr_aliases": MYVARIANT_ALIASES,
        "base_class": AsyncBiothingClient,
        "mixins": [MyVariantClientMixin],
    },
    "taxon": {
        "class_name": "AsyncMyTaxonInfo",
        "class_kwargs": MYTAXON_KWARGS,
        "attr_aliases": MYTAXON_ALIASES,
        "base_class": AsyncBiothingClient,
        "mixins": [],
    },
    "drug": {
        "class_name": "AsyncMyChemInfo",
        "class_kwargs": MYCHEM_KWARGS,
        "attr_aliases": MYCHEM_ALIASES,
        "base_class": AsyncBiothingClient,
        "mixins": [],
    },
    "chem": {
        "class_name": "AsyncMyChemInfo",
        "class_kwargs": MYCHEM_KWARGS,
        "attr_aliases": MYCHEM_ALIASES,
        "base_class": AsyncBiothingClient,
        "mixins": [],
    },
    "compound": {
        "class_name": "AsyncMyChemInfo",
        "class_kwargs": MYCHEM_KWARGS,
        "attr_aliases": MYCHEM_ALIASES,
        "base_class": AsyncBiothingClient,
        "mixins": [],
    },
    "disease": {
        "class_name": "AsyncMyDiseaseInfo",
        "class_kwargs": MYDISEASE_KWARGS,
        "attr_aliases": MYDISEASE_ALIASES,
        "base_class": AsyncBiothingClient,
        "mixins": [],
    },
    "geneset": {
        "class_name": "AsyncMyGenesetInfo",
        "class_kwargs": MYGENESET_KWARGS,
        "attr_aliases": MYGENESET_ALIASES,
        "base_class": AsyncBiothingClient,
        "mixins": [],
    },
}


def generate_async_settings(biothing_type: str, url: str) -> Dict:
    """
    Tries to generate a settings dictionary for a client that isn't explicitly listed in
    {CLIENT_SETTTINGS, ASYNC_CLIENT_SETTINGS}

    :param biothing_type: The biothing type to target when generating settings
    :param url: The web url specified in the settings via `default_url`

    :return: Returns a dictionary mapping of the client settings
    :rtype: dict
    """

    def _pluralize(s, optional=True):
        _append = "({})" if optional else "{}"
        return s + _append.format("es") if s.endswith("s") else s + _append.format("s")

    _kwargs = copy(COMMON_KWARGS)
    _aliases = copy(COMMON_ALIASES)
    _kwargs.update(
        {
            "_default_url": url,
            "_annotation_endpoint": "/" + biothing_type.lower() + "/",
            "_optionally_plural_object_type": _pluralize(biothing_type.lower()),
            "_default_cache_file": "my" + biothing_type.lower() + "_cache",
        }
    )
    _aliases.update(
        {
            "_getannotation": "get" + biothing_type.lower(),
            "_getannotations": "get" + _pluralize(biothing_type.lower(), optional=False),
        }
    )
    return {
        "class_name": "Async" + "My" + biothing_type.title() + "Info",
        "class_kwargs": _kwargs,
        "mixins": [],
        "attr_aliases": _aliases,
        "base_class": AsyncBiothingClient,
    }<|MERGE_RESOLUTION|>--- conflicted
+++ resolved
@@ -5,11 +5,7 @@
 from collections.abc import Iterable
 from copy import copy
 from pathlib import Path
-<<<<<<< HEAD
 from typing import Dict, Union, Tuple
-=======
-from typing import Tuple, Union
->>>>>>> 90035fb1
 import logging
 import platform
 import warnings
