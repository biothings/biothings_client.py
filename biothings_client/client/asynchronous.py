--- conflicted
+++ resolved
@@ -116,11 +116,8 @@
         :return: None
         """
         if not self.http_client_setup:
-<<<<<<< HEAD
             self.http_client = httpx.AsyncClient()
-=======
             self.http_client = httpx.AsyncClient(timeout=None)
->>>>>>> a0100fe2
             self.http_client_setup = True
             self.http_cache_client_setup = False
 
